--- conflicted
+++ resolved
@@ -1,5 +1 @@
-<<<<<<< HEAD
-__version__ = '0.0.16'
-=======
-__version__ = '0.0.15'
->>>>>>> 60bae0cd
+__version__ = '0.0.16'