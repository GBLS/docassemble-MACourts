--- conflicted
+++ resolved
@@ -1079,8 +1079,6 @@
   },
   {
     "fax": "",
-<<<<<<< HEAD
-=======
     "court_code": "J69",
     "tyler_lower_court_code": "1846",
     "name": "Springfield Juvenile Court",
@@ -1114,7 +1112,6 @@
   },
   {
     "fax": "",
->>>>>>> 8dd41e2a
     "court_code": "J55",
     "tyler_lower_court_code": "1848",
     "name": "Stoughton Juvenile Court",
